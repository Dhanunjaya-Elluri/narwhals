--- conflicted
+++ resolved
@@ -2,11 +2,8 @@
 
 import pandas as pd
 import polars as pl
-<<<<<<< HEAD
 import pytest
-=======
 from hypothesis import example
->>>>>>> c18bd134
 from hypothesis import given
 from hypothesis import strategies as st
 from pandas.testing import assert_frame_equal
