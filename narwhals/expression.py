--- conflicted
+++ resolved
@@ -267,15 +267,13 @@
             let's define a dataframe-agnostic function:
 
             >>> def func(df_any):
-<<<<<<< HEAD
             ...    df = nw.from_native(df_any)
             ...    df = df.select(nw.max('a', 'b'))
             ...    return nw.to_native(df)
-=======
+
                 df = nw.from_native(df_any)
                 df = df.select(nw.max('a', 'b'))
                 return nw.to_native(df)
->>>>>>> c041581e
 
             We can then pass either pandas or polars to `func`:
 
