from __future__ import annotations

from typing import TYPE_CHECKING
from typing import Any

from narwhals.dtypes import to_narwhals_dtype
from narwhals.dtypes import translate_dtype
from narwhals.translate import get_cudf
from narwhals.translate import get_modin
from narwhals.translate import get_pandas
from narwhals.translate import get_polars

if TYPE_CHECKING:
    import numpy as np
    from typing_extensions import Self

    from narwhals.dataframe import DataFrame


class Series:
    def __init__(
        self,
        series: Any,
        *,
        is_polars: bool = False,
    ) -> None:
        from narwhals._pandas_like.series import PandasSeries

        self._is_polars = is_polars
        if hasattr(series, "__narwhals_series__"):
            self._series = series.__narwhals_series__()
            return
        if is_polars or (
            (pl := get_polars()) is not None and isinstance(series, pl.Series)
        ):
            self._series = series
            self._is_polars = True
            return
        if (pd := get_pandas()) is not None and isinstance(series, pd.Series):
            self._series = PandasSeries(series, implementation="pandas")
            return
        if (pd := get_modin()) is not None and isinstance(
            series, pd.Series
        ):  # pragma: no cover
            self._series = PandasSeries(series, implementation="modin")
            return
        if (pd := get_cudf()) is not None and isinstance(
            series, pd.Series
        ):  # pragma: no cover
            self._series = PandasSeries(series, implementation="cudf")
            return
        msg = (  # pragma: no cover
            f"Expected pandas, Polars, modin, or cuDF Series, got: {type(series)}. "
            "If passing something which is not already a Series, but is convertible "
            "to one, you must specify `implementation=` "
            "(e.g. `nw.Series([1,2,3], implementation='polars')`)"
        )
        raise TypeError(msg)  # pragma: no cover

    def __array__(self, *args: Any, **kwargs: Any) -> np.ndarray:
        return self._series.to_numpy(*args, **kwargs)

    def __getitem__(self, idx: int | slice) -> Any:
        if isinstance(idx, int):
            return self._series[idx]
        return self._from_series(self._series[idx])

    def __narwhals_namespace__(self) -> Any:
        if self._is_polars:
            import polars as pl

            return pl
        return self._series.__narwhals_namespace__()

    @property
    def shape(self) -> tuple[int]:
        """
        Get the shape of the Series.

        Examples:
            >>> import pandas as pd
            >>> import polars as pl
            >>> import narwhals as nw
            >>> s = [1, 2, 3]
            >>> s_pd = pd.Series(s)
            >>> s_pl = pl.Series(s)

            We define a library agnostic function:

            >>> def func(s_any):
            ...     s = nw.from_native(s_any, series_only=True)
            ...     return s.shape

            We can then pass either pandas or Polars to `func`:

            >>> func(s_pd)
            (3,)
            >>> func(s_pl)
            (3,)
        """
        return self._series.shape  # type: ignore[no-any-return]

    def _extract_native(self, arg: Any) -> Any:
        from narwhals.series import Series

        if isinstance(arg, Series):
            return arg._series
        return arg

    def _from_series(self, series: Any) -> Self:
        return self.__class__(series, is_polars=self._is_polars)

    def __repr__(self) -> str:  # pragma: no cover
        header = " Narwhals Series                                 "
        length = len(header)
        return (
            "┌"
            + "─" * length
            + "┐\n"
            + f"|{header}|\n"
            + "| Use `narwhals.to_native()` to see native output |\n"
            + "└"
            + "─" * length
            + "┘"
        )

    def __len__(self) -> int:
        return len(self._series)

    @property
    def dtype(self) -> Any:
        """
        Get the data type of the Series.

        Examples:
            >>> import pandas as pd
            >>> import polars as pl
            >>> import narwhals as nw
            >>> s = [1, 2, 3]
            >>> s_pd = pd.Series(s)
            >>> s_pl = pl.Series(s)

            We define a library agnostic function:

            >>> def func(s_any):
            ...     s = nw.from_native(s_any, series_only=True)
            ...     return s.dtype

            We can then pass either pandas or Polars to `func`:

            >>> func(s_pd)
            Int64
            >>> func(s_pl)
            Int64
        """
        return to_narwhals_dtype(self._series.dtype, is_polars=self._is_polars)

    @property
    def name(self) -> str:
        """
        Get the name of the Series.

        Examples:
            >>> import pandas as pd
            >>> import polars as pl
            >>> import narwhals as nw
            >>> s = [1, 2, 3]
            >>> s_pd = pd.Series(s, name="foo")
            >>> s_pl = pl.Series("foo", s)

            We define a library agnostic function:

            >>> def func(s_any):
            ...     s = nw.from_native(s_any, series_only=True)
            ...     return s.name

            We can then pass either pandas or Polars to `func`:

            >>> func(s_pd)
            'foo'
            >>> func(s_pl)
            'foo'
        """
        return self._series.name  # type: ignore[no-any-return]

    def cast(
        self,
        dtype: Any,
    ) -> Self:
        """
        Cast between data types.

        Arguments:
            dtype: Data type that the object will be cast into.

        Examples:
            >>> import pandas as pd
            >>> import polars as pl
            >>> import narwhals as nw
            >>> s = [True, False, True]
            >>> s_pd = pd.Series(s)
            >>> s_pl = pl.Series(s)

            We define a dataframe-agnostic function:

            >>> def func(s_any):
            ...     s = nw.from_native(s_any, series_only=True)
            ...     s = s.cast(nw.Int64)
            ...     return nw.to_native(s)

            We can then pass either pandas or Polars to `func`:

            >>> func(s_pd)
            0    1
            1    0
            2    1
            dtype: int64
            >>> func(s_pl)  # doctest: +NORMALIZE_WHITESPACE
            shape: (3,)
            Series: '' [i64]
            [
               1
               0
               1
            ]
        """
        return self._from_series(
            self._series.cast(translate_dtype(self.__narwhals_namespace__(), dtype))
        )

    def to_frame(self) -> DataFrame:
        """
        Convert to dataframe.

        Examples:
            >>> import pandas as pd
            >>> import polars as pl
            >>> import narwhals as nw
            >>> s = [1, 2, 3]
            >>> s_pd = pd.Series(s, name='a')
            >>> s_pl = pl.Series('a', s)

            We define a library agnostic function:

            >>> def func(s_any):
            ...     s = nw.from_native(s_any, series_only=True)
            ...     df = s.to_frame()
            ...     return nw.to_native(df)

            We can then pass either pandas or Polars to `func`:

            >>> func(s_pd)
               a
            0  1
            1  2
            2  3
            >>> func(s_pl)
            shape: (3, 1)
            ┌─────┐
            │ a   │
            │ --- │
            │ i64 │
            ╞═════╡
            │ 1   │
            │ 2   │
            │ 3   │
            └─────┘
        """
        from narwhals.dataframe import DataFrame

        return DataFrame(self._series.to_frame())

    def mean(self) -> Any:
        """
        Reduce this Series to the mean value.

        Examples:
            >>> import pandas as pd
            >>> import polars as pl
            >>> import narwhals as nw
            >>> s = [1, 2, 3]
            >>> s_pd = pd.Series(s)
            >>> s_pl = pl.Series(s)

            We define a library agnostic function:

            >>> def func(s_any):
            ...     s = nw.from_native(s_any, series_only=True)
            ...     return s.mean()

            We can then pass either pandas or Polars to `func`:

            >>> func(s_pd)
            2.0
            >>> func(s_pl)
            2.0
        """
        return self._series.mean()

    def any(self) -> Any:
        """
        Return whether any of the values in the Series are True.

        Notes:
          Only works on Series of data type Boolean.

        Examples:
            >>> import pandas as pd
            >>> import polars as pl
            >>> import narwhals as nw
            >>> s = [False, True, False]
            >>> s_pd = pd.Series(s)
            >>> s_pl = pl.Series(s)

            We define a library agnostic function:

            >>> def func(s_any):
            ...     s = nw.from_native(s_any, series_only=True)
            ...     return s.any()

            We can then pass either pandas or Polars to `func`:

            >>> func(s_pd)
            True
            >>> func(s_pl)
            True
        """
        return self._series.any()

    def all(self) -> Any:
        """
        Return whether all values in the Series are True.

        Examples:
            >>> import pandas as pd
            >>> import polars as pl
            >>> import narwhals as nw
            >>> s = [True, False, True]
            >>> s_pd = pd.Series(s)
            >>> s_pl = pl.Series(s)

            We define a library agnostic function:

            >>> def func(s_any):
            ...     s = nw.from_native(s_any, series_only=True)
            ...     return s.all()

            We can then pass either pandas or Polars to `func`:

            >>> func(s_pd)
            False
            >>> func(s_pl)
            False

        """
        return self._series.all()

    def min(self) -> Any:
        """
        Get the minimal value in this Series.

        Examples:
            >>> import pandas as pd
            >>> import polars as pl
            >>> import narwhals as nw
            >>> s = [1, 2, 3]
            >>> s_pd = pd.Series(s)
            >>> s_pl = pl.Series(s)

            We define a library agnostic function:

            >>> def func(s_any):
            ...     s = nw.from_native(s_any, series_only=True)
            ...     return s.min()

            We can then pass either pandas or Polars to `func`:

            >>> func(s_pd)
            1
            >>> func(s_pl)
            1
        """
        return self._series.min()

    def max(self) -> Any:
        """
        Get the maximum value in this Series.

        Examples:
            >>> import pandas as pd
            >>> import polars as pl
            >>> import narwhals as nw
            >>> s = [1, 2, 3]
            >>> s_pd = pd.Series(s)
            >>> s_pl = pl.Series(s)

            We define a library agnostic function:

            >>> def func(s_any):
            ...     s = nw.from_native(s_any, series_only=True)
            ...     return s.max()

            We can then pass either pandas or Polars to `func`:

            >>> func(s_pd)
            3
            >>> func(s_pl)
            3
        """
        return self._series.max()

    def sum(self) -> Any:
        """
        Reduce this Series to the sum value.

        Examples:
            >>> import pandas as pd
            >>> import polars as pl
            >>> import narwhals as nw
            >>> s = [1, 2, 3]
            >>> s_pd = pd.Series(s)
            >>> s_pl = pl.Series(s)

            We define a library agnostic function:

            >>> def func(s_any):
            ...     s = nw.from_native(s_any, series_only=True)
            ...     return s.sum()

            We can then pass either pandas or Polars to `func`:

            >>> func(s_pd)
            6
            >>> func(s_pl)
            6
        """
        return self._series.sum()

    def std(self, *, ddof: int = 1) -> Any:
        """
        Get the standard deviation of this Series.

        Arguments:
            ddof: “Delta Degrees of Freedom”: the divisor used in the calculation is N - ddof,
                     where N represents the number of elements.

        Examples:
            >>> import pandas as pd
            >>> import polars as pl
            >>> import narwhals as nw
            >>> s = [1, 2, 3]
            >>> s_pd = pd.Series(s)
            >>> s_pl = pl.Series(s)

            We define a library agnostic function:

            >>> def func(s_any):
            ...     s = nw.from_native(s_any, series_only=True)
            ...     return s.std()

            We can then pass either pandas or Polars to `func`:

            >>> func(s_pd)
            1.0
            >>> func(s_pl)
            1.0
        """
        return self._series.std(ddof=ddof)

    def is_in(self, other: Any) -> Self:
        return self._from_series(self._series.is_in(self._extract_native(other)))

    def drop_nulls(self) -> Self:
        """
        Drop all null values.

        See Also:
          drop_nans

        Notes:
          A null value is not the same as a NaN value.
          To drop NaN values, use :func:`drop_nans`.

        Examples:
          >>> import pandas as pd
          >>> import polars as pl
          >>> import numpy as np
          >>> import narwhals as nw
          >>> s_pd = pd.Series([2, 4, None, 3, 5])
          >>> s_pl = pl.Series('a', [2, 4, None, 3, 5])

          Now define a dataframe-agnostic function with a `column` argument for the column to evaluate :

          >>> def func(s_any):
          ...   s = nw.from_native(s_any, series_only=True)
          ...   s = s.drop_nulls()
          ...   return nw.to_native(s)

          Then we can pass either Series (polars or pandas) to `func`:

          >>> func(s_pd)
          0    2.0
          1    4.0
          3    3.0
          4    5.0
          dtype: float64
          >>> func(s_pl)  # doctest: +NORMALIZE_WHITESPACE
          shape: (4,)
          Series: 'a' [i64]
          [
             2
             4
             3
             5
          ]
        """
        return self._from_series(self._series.drop_nulls())

    def cum_sum(self) -> Self:
        """
        Calculate the cumulative sum.

        Examples:
            >>> import pandas as pd
            >>> import polars as pl
            >>> import narwhals as nw
            >>> s = [2, 4, 3]
            >>> s_pd = pd.Series(s)
            >>> s_pl = pl.Series(s)

            We define a dataframe-agnostic function:

            >>> def func(s_any):
            ...     s = nw.from_native(s_any, series_only=True)
            ...     s = s.cum_sum()
            ...     return nw.to_native(s)

            We can then pass either pandas or Polars to `func`:

            >>> func(s_pd)
            0    2
            1    6
            2    9
            dtype: int64
            >>> func(s_pl)  # doctest: +NORMALIZE_WHITESPACE
            shape: (3,)
            Series: '' [i64]
            [
               2
               6
               9
            ]
        """
        return self._from_series(self._series.cum_sum())

    def unique(self) -> Self:
        """
        Returns unique values

        Examples:
            >>> import pandas as pd
            >>> import polars as pl
            >>> import narwhals as nw
            >>> s = [2, 4, 4, 6]
            >>> s_pd = pd.Series(s)
            >>> s_pl = pl.Series(s)

            Let's define a dataframe-agnostic function:

            >>> def func(s_any):
            ...    s = nw.from_native(s_any, series_only=True)
            ...    s = s.unique()
            ...    return nw.to_native(s)

            We can then pass either pandas or Polars to `func`:

            >>> func(s_pd)
            0    2
            1    4
            2    6
            dtype: int64
            >>> func(s_pl)  # doctest: +NORMALIZE_WHITESPACE
            shape: (3,)
            Series: '' [i64]
            [
               2
               4
               6
            ]
        """
        return self._from_series(self._series.unique())

    def diff(self) -> Self:
        """
        Calculate the difference with the previous element, for each element.

        Notes:
            pandas may change the dtype here, for example when introducing missing
            values in an integer column. To ensure, that the dtype doesn't change,
            you may want to use `fill_null` and `cast`. For example, to calculate
            the diff and fill missing values with `0` in a Int64 column, you could
            do:

            ```python
            s.diff().fill_null(0).cast(nw.Int64)
            ```

        Examples:
            >>> import pandas as pd
            >>> import polars as pl
            >>> import narwhals as nw
            >>> s = [2, 4, 3]
            >>> s_pd = pd.Series(s)
            >>> s_pl = pl.Series(s)

            We define a dataframe-agnostic function:

            >>> def func(s_any):
            ...     s = nw.from_native(s_any, series_only=True)
            ...     s = s.diff()
            ...     return nw.to_native(s)

            We can then pass either pandas or Polars to `func`:

            >>> func(s_pd)
            0    NaN
            1    2.0
            2   -1.0
            dtype: float64
            >>> func(s_pl)  # doctest: +NORMALIZE_WHITESPACE
            shape: (3,)
            Series: '' [i64]
            [
               null
               2
               -1
            ]
        """
        return self._from_series(self._series.diff())

    def shift(self, n: int) -> Self:
        """
        Shift values by `n` positions.

        Arguments:
            n: Number of indices to shift forward. If a negative value is passed,
                values are shifted in the opposite direction instead.

        Notes:
            pandas may change the dtype here, for example when introducing missing
            values in an integer column. To ensure, that the dtype doesn't change,
            you may want to use `fill_null` and `cast`. For example, to shift
            and fill missing values with `0` in a Int64 column, you could
            do:

            ```python
            s.shift(1).fill_null(0).cast(nw.Int64)
            ```

        Examples:
            >>> import pandas as pd
            >>> import polars as pl
            >>> import narwhals as nw
            >>> s = [2, 4, 3]
            >>> s_pd = pd.Series(s)
            >>> s_pl = pl.Series(s)

            We define a dataframe-agnostic function:

            >>> def func(s_any):
            ...     s = nw.from_native(s_any, series_only=True)
            ...     s = s.shift(1)
            ...     return nw.to_native(s)

            We can then pass either pandas or Polars to `func`:

            >>> func(s_pd)
            0    NaN
            1    2.0
            2    4.0
            dtype: float64
            >>> func(s_pl)  # doctest: +NORMALIZE_WHITESPACE
            shape: (3,)
            Series: '' [i64]
            [
               null
               2
               4
            ]
        """
        return self._from_series(self._series.shift(n))

    def sample(
        self,
        n: int | None = None,
        fraction: float | None = None,
        *,
        with_replacement: bool = False,
    ) -> Self:
        return self._from_series(
            self._series.sample(n=n, fraction=fraction, with_replacement=with_replacement)
        )

    def alias(self, name: str) -> Self:
        """
        Rename the Series.

        Arguments:
            name: The new name.

        Examples:
            >>> import pandas as pd
            >>> import polars as pl
            >>> import narwhals as nw
            >>> s = [1, 2, 3]
            >>> s_pd = pd.Series(s, name="foo")
            >>> s_pl = pl.Series("foo", s)

            We define a library agnostic function:

            >>> def func(s_any):
            ...     s = nw.from_native(s_any, series_only=True)
            ...     s = s.alias("bar")
            ...     return nw.to_native(s)

            We can then pass either pandas or Polars to `func`:

            >>> func(s_pd)
            0    1
            1    2
            2    3
            Name: bar, dtype: int64
            >>> func(s_pl)  # doctest: +NORMALIZE_WHITESPACE
            shape: (3,)
            Series: 'bar' [i64]
            [
               1
               2
               3
            ]
        """
        return self._from_series(self._series.alias(name=name))

    def sort(self, *, descending: bool = False) -> Self:
        """
        Sort this Series. Place null values first.

        Arguments:
            descending: Sort in descending order.

        Examples:
            >>> import pandas as pd
            >>> import polars as pl
            >>> import narwhals as nw
            >>> s = [5, None, 1, 2]
            >>> s_pd = pd.Series(s)
            >>> s_pl = pl.Series(s)

            We define library agnostic functions:

            >>> def func(s_any):
            ...     s = nw.from_native(s_any, series_only=True)
            ...     s = s.sort()
            ...     return nw.to_native(s)

            >>> def func_descend(s_any):
            ...     s = nw.from_native(s_any, series_only=True)
            ...     s = s.sort(descending=True)
            ...     return nw.to_native(s)

            We can then pass either pandas or Polars to `func`:

            >>> func(s_pd)
            1    NaN
            2    1.0
            3    2.0
            0    5.0
            Name: , dtype: float64
            >>> func(s_pl)  # doctest: +NORMALIZE_WHITESPACE
            shape: (4,)
            Series: '' [i64]
            [
               null
               1
               2
               5
            ]
            >>> func_descend(s_pd)
            1    NaN
            0    5.0
            3    2.0
            2    1.0
            Name: , dtype: float64
            >>> func_descend(s_pl)  # doctest: +NORMALIZE_WHITESPACE
            shape: (4,)
            Series: '' [i64]
            [
               null
               5
               2
               1
            ]
        """
        return self._from_series(self._series.sort(descending=descending))

    def is_null(self) -> Self:
        """
        Returns a boolean Series indicating which values are null.

        Notes:
            pandas and Polars handle null values differently. Polars distinguishes
            between NaN and Null, whereas pandas doesn't.

        Examples:
            >>> import pandas as pd
            >>> import polars as pl
            >>> import narwhals as nw
            >>> s = [1, 2, None]
            >>> s_pd = pd.Series(s)
            >>> s_pl = pl.Series(s)

            We define a dataframe-agnostic function:

            >>> def func(s_any):
            ...     s = nw.from_native(s_any, series_only=True)
            ...     s = s.is_null()
            ...     return nw.to_native(s)

            We can then pass either pandas or Polars to `func`:

            >>> func(s_pd)
            0    False
            1    False
            2     True
            dtype: bool
            >>> func(s_pl)  # doctest: +NORMALIZE_WHITESPACE
            shape: (3,)
            Series: '' [bool]
            [
               false
               false
               true
            ]
        """
        return self._from_series(self._series.is_null())

    def fill_null(self, value: Any) -> Self:
        """
        Fill null values using the specified value.

        Arguments:
            value: Value used to fill null values.

        Notes:
            pandas and Polars handle null values differently. Polars distinguishes
            between NaN and Null, whereas pandas doesn't.

        Examples:
            >>> import pandas as pd
            >>> import polars as pl
            >>> import narwhals as nw
            >>> s = [1, 2, None]
            >>> s_pd = pd.Series(s)
            >>> s_pl = pl.Series(s)

            We define a dataframe-agnostic function:

            >>> def func(s_any):
            ...     s = nw.from_native(s_any, series_only=True)
            ...     s = s.fill_null(5)
            ...     return nw.to_native(s)

            We can then pass either pandas or Polars to `func`:

            >>> func(s_pd)
            0    1.0
            1    2.0
            2    5.0
            dtype: float64
            >>> func(s_pl)  # doctest: +NORMALIZE_WHITESPACE
            shape: (3,)
            Series: '' [i64]
            [
               1
               2
               5
            ]
        """
        return self._from_series(self._series.fill_null(value))

    def is_between(
        self, lower_bound: Any, upper_bound: Any, closed: str = "both"
    ) -> Self:
        return self._from_series(
            self._series.is_between(lower_bound, upper_bound, closed=closed)
        )

    def n_unique(self) -> int:
        """
        Count the number of unique values.

        Examples:
            >>> import pandas as pd
            >>> import polars as pl
            >>> import narwhals as nw
            >>> s = [1, 2, 2, 3]
            >>> s_pd = pd.Series(s)
            >>> s_pl = pl.Series(s)

            We define a library agnostic function:

            >>> def func(s_any):
            ...     s = nw.from_native(s_any, series_only=True)
            ...     return s.n_unique()

            We can then pass either pandas or Polars to `func`:

            >>> func(s_pd)
            3
            >>> func(s_pl)
            3
        """
        return self._series.n_unique()  # type: ignore[no-any-return]

    def to_numpy(self) -> Any:
        """
        Convert to numpy.

        Examples:
            >>> import pandas as pd
            >>> import polars as pl
            >>> import narwhals as nw
            >>> s = [1, 2, 3]
            >>> s_pd = pd.Series(s, name='a')
            >>> s_pl = pl.Series('a', s)

            We define a library agnostic function:

            >>> def func(s_any):
            ...     s = nw.from_native(s_any, series_only=True)
            ...     df = s.to_numpy()
            ...     return df

            We can then pass either pandas or Polars to `func`:

            >>> func(s_pd)
            array([1, 2, 3]...)
            >>> func(s_pl)
            array([1, 2, 3]...)
        """
        return self._series.to_numpy()

    def to_pandas(self) -> Any:
        """
        Convert to pandas.

        Examples:
            >>> import pandas as pd
            >>> import polars as pl
            >>> import narwhals as nw
            >>> s = [1, 2, 3]
            >>> s_pd = pd.Series(s, name='a')
            >>> s_pl = pl.Series('a', s)

            We define a library agnostic function:

            >>> def func(s_any):
            ...     s = nw.from_native(s_any, series_only=True)
            ...     df = s.to_pandas()
            ...     return df

            We can then pass either pandas or Polars to `func`:

            >>> func(s_pd)
            0    1
            1    2
            2    3
            Name: a, dtype: int64
            >>> func(s_pl)
            0    1
            1    2
            2    3
            Name: a, dtype: int64
        """
        return self._series.to_pandas()

    def __eq__(self, other: object) -> Series:  # type: ignore[override]
        return self._from_series(self._series.__eq__(self._extract_native(other)))

    def __ne__(self, other: object) -> Series:  # type: ignore[override]
        return self._from_series(self._series.__ne__(self._extract_native(other)))

    def __gt__(self, other: Any) -> Series:
        return self._from_series(self._series.__gt__(self._extract_native(other)))

    def __ge__(self, other: Any) -> Series:  # pragma: no cover (todo)
        return self._from_series(self._series.__ge__(self._extract_native(other)))

    def __lt__(self, other: Any) -> Series:  # pragma: no cover (todo)
        return self._from_series(self._series.__lt__(self._extract_native(other)))

    def __le__(self, other: Any) -> Series:  # pragma: no cover (todo)
        return self._from_series(self._series.__le__(self._extract_native(other)))

    def __and__(self, other: Any) -> Series:  # pragma: no cover (todo)
        return self._from_series(self._series.__and__(self._extract_native(other)))

    def __or__(self, other: Any) -> Series:  # pragma: no cover (todo)
        return self._from_series(self._series.__or__(self._extract_native(other)))

    # unary
    def __invert__(self) -> Series:
        return self._from_series(self._series.__invert__())

    def filter(self, other: Any) -> Series:
        """
        Filter elements in the Series based on a condition.

        Examples:
            >>> import pandas as pd
            >>> import polars as pl
            >>> import narwhals as nw
            >>> s = [4, 10, 15, 34, 50]
            >>> s_pd = pd.Series(s)
            >>> s_pl = pl.Series(s)

            We define a library agnostic function:

            >>> def func(s_any):
            ...     s = nw.from_native(s_any, series_only=True)
            ...     s = s.filter(s > 10)
            ...     return nw.to_native(s)

            We can then pass either pandas or Polars to `func`:

            >>> func(s_pd)
            2    15
            3    34
            4    50
            dtype: int64
            >>> func(s_pl)  # doctest: +NORMALIZE_WHITESPACE
            shape: (3,)
            Series: '' [i64]
            [
               15
               34
               50
            ]
        """
        return self._from_series(self._series.filter(self._extract_native(other)))

    # --- descriptive ---
    def is_duplicated(self: Self) -> Series:
        r"""
        Get a mask of all duplicated rows in the Series.

        Examples:
            >>> import narwhals as nw
            >>> import pandas as pd
            >>> import polars as pl
            >>> s_pd = pd.Series([1, 2, 3, 1])
            >>> s_pl = pl.Series([1, 2, 3, 1])

            Let's define a dataframe-agnostic function:

            >>> def func(s_any):
            ...     series = nw.from_native(s_any, allow_series=True)
            ...     duplicated = series.is_duplicated()
            ...     return nw.to_native(duplicated)

            We can then pass either pandas or Polars to `func`:

            >>> func(s_pd)  # doctest: +NORMALIZE_WHITESPACE
            0     True
            1    False
            2    False
            3     True
            dtype: bool
            >>> func(s_pl)  # doctest: +NORMALIZE_WHITESPACE
            shape: (4,)
            Series: '' [bool]
            [
                true
                false
                false
                true
            ]
        """
        return Series(self._series.is_duplicated())

    def is_empty(self: Self) -> bool:
        r"""
        Check if the series is empty.

        Examples:
            >>> import narwhals as nw
            >>> import pandas as pd
            >>> import polars as pl

            Let's define a dataframe-agnostic function that filters rows in which "foo"
            values are greater than 10, and then checks if the result is empty or not:

            >>> def func(s_any):
            ...     series = nw.from_native(s_any, allow_series=True)
            ...     return series.filter(series > 10).is_empty()

            We can then pass either pandas or Polars to `func`:

            >>> s_pd = pd.Series([1, 2, 3])
            >>> s_pl = pl.Series([1, 2, 3])
            >>> func(s_pd), func(s_pl)
            (True, True)

            >>> s_pd = pd.Series([100, 2, 3])
            >>> s_pl = pl.Series([100, 2, 3])
            >>> func(s_pd), func(s_pl)
            (False, False)
        """
        return self._series.is_empty()  # type: ignore[no-any-return]

    def is_unique(self: Self) -> Series:
        r"""
        Get a mask of all unique rows in the Series.

<<<<<<< HEAD
    def millisecond(self) -> Series:
        return self._series.__class__(self._series._series.dt.millisecond())

    def ordinal_day(self) -> Series:
=======
        Examples:
            >>> import narwhals as nw
            >>> import pandas as pd
            >>> import polars as pl
            >>> s_pd = pd.Series([1, 2, 3, 1])
            >>> s_pl = pl.Series([1, 2, 3, 1])

            Let's define a dataframe-agnostic function:

            >>> def func(s_any):
            ...     series = nw.from_native(s_any, allow_series=True)
            ...     unique = series.is_unique()
            ...     return nw.to_native(unique)

            We can then pass either pandas or Polars to `func`:

            >>> func(s_pd)  # doctest: +NORMALIZE_WHITESPACE
            0    False
            1     True
            2     True
            3    False
            dtype: bool

            >>> func(s_pl)  # doctest: +NORMALIZE_WHITESPACE
            shape: (4,)
            Series: '' [bool]
            [
                false
                 true
                 true
                false
            ]
>>>>>>> 8371aa05
        """
        return Series(self._series.is_unique())

    def null_count(self: Self) -> int:
        r"""
        Create a new Series that shows the null counts per column.

        Notes:
            pandas and Polars handle null values differently. Polars distinguishes
            between NaN and Null, whereas pandas doesn't.

        Examples:
            >>> import narwhals as nw
            >>> import pandas as pd
            >>> import polars as pl
            >>> s_pd = pd.Series([1, None, 3])
            >>> s_pl = pl.Series([1, None, None])

            Let's define a dataframe-agnostic function that returns the null count of
            the series:

            >>> def func(s_any):
            ...     series = nw.from_native(s_any, allow_series=True)
            ...     return series.null_count()

            We can then pass either pandas or Polars to `func`:
            >>> func(s_pd)
            1
            >>> func(s_pl)
            2
        """

        return self._series.null_count()  # type: ignore[no-any-return]

    def is_first_distinct(self: Self) -> Series:
        r"""
        Return a boolean mask indicating the first occurrence of each distinct value.

        Examples:
            >>> import narwhals as nw
            >>> import pandas as pd
            >>> import polars as pl
            >>> s_pd = pd.Series([1, 1, 2, 3, 2])
            >>> s_pl = pl.Series([1, 1, 2, 3, 2])

            Let's define a dataframe-agnostic function:

            >>> def func(s_any):
            ...     series = nw.from_native(s_any, allow_series=True)
            ...     first_distinct = series.is_first_distinct()
            ...     return nw.to_native(first_distinct)

            We can then pass either pandas or Polars to `func`:

            >>> func(s_pd)  # doctest: +NORMALIZE_WHITESPACE
            0     True
            1    False
            2     True
            3     True
            4    False
            dtype: bool

            >>> func(s_pl)  # doctest: +NORMALIZE_WHITESPACE
            shape: (5,)
            Series: '' [bool]
            [
                true
                false
                true
                true
                false
            ]
        """
        return Series(self._series.is_first_distinct())

    def is_last_distinct(self: Self) -> Series:
        r"""
        Return a boolean mask indicating the last occurrence of each distinct value.

        Examples:
            >>> import narwhals as nw
            >>> import pandas as pd
            >>> import polars as pl
            >>> s_pd = pd.Series([1, 1, 2, 3, 2])
            >>> s_pl = pl.Series([1, 1, 2, 3, 2])

            Let's define a dataframe-agnostic function:

            >>> def func(s_any):
            ...     series = nw.from_native(s_any, allow_series=True)
            ...     last_distinct = series.is_last_distinct()
            ...     return nw.to_native(last_distinct)

            We can then pass either pandas or Polars to `func`:

            >>> func(s_pd)  # doctest: +NORMALIZE_WHITESPACE
            0    False
            1     True
            2    False
            3     True
            4     True
            dtype: bool

            >>> func(s_pl)  # doctest: +NORMALIZE_WHITESPACE
            shape: (5,)
            Series: '' [bool]
            [
                false
                true
                false
                true
                true
            ]
        """
        return Series(self._series.is_last_distinct())

    def is_sorted(self: Self, *, descending: bool = False) -> bool:
        r"""
        Check if the Series is sorted.

        Arguments:
            descending: Check if the Series is sorted in descending order.

        Examples:
            >>> import narwhals as nw
            >>> import pandas as pd
            >>> import polars as pl
            >>> unsorted_data = [1, 3, 2]
            >>> sorted_data = [3, 2, 1]

            Let's define a dataframe-agnostic function:

            >>> def func(s_any, descending=False):
            ...     series = nw.from_native(s_any, allow_series=True)
            ...     return series.is_sorted(descending=descending)

            We can then pass either pandas or Polars to `func`:

            >>> func(pl.Series(unsorted_data))
            False
            >>> func(pl.Series(sorted_data), descending=True)
            True
            >>> func(pd.Series(unsorted_data))
            False
            >>> func(pd.Series(sorted_data), descending=True)
            True
        """
        return self._series.is_sorted(descending=descending)  # type: ignore[no-any-return]

    def value_counts(
        self: Self, *, sort: bool = False, parallel: bool = False
    ) -> DataFrame:
        r"""
        Count the occurrences of unique values.

        Arguments:
            sort: Sort the output by count in descending order. If set to False (default),
                the order of the output is random.
            parallel: Execute the computation in parallel. Unused for pandas-like APIs.

        Examples:
            >>> import narwhals as nw
            >>> import pandas as pd
            >>> import polars as pl
            >>> s_pd = pd.Series([1, 1, 2, 3, 2], name="s")
            >>> s_pl = pl.Series(values=[1, 1, 2, 3, 2], name="s")

            Let's define a dataframe-agnostic function:

            >>> def func(s_any):
            ...     series = nw.from_native(s_any, allow_series=True)
            ...     val_count = series.value_counts(sort=True)
            ...     return nw.to_native(val_count)

            We can then pass either pandas or Polars to `func`:

            >>> func(s_pd)  # doctest: +NORMALIZE_WHITESPACE
               s  count
            0  1      2
            1  2      2
            2  3      1

            >>> func(s_pl)  # doctest: +NORMALIZE_WHITESPACE
            shape: (3, 2)
            ┌─────┬───────┐
            │ s   ┆ count │
            │ --- ┆ ---   │
            │ i64 ┆ u32   │
            ╞═════╪═══════╡
            │ 1   ┆ 2     │
            │ 2   ┆ 2     │
            │ 3   ┆ 1     │
            └─────┴───────┘
        """
        from narwhals.dataframe import DataFrame

        return DataFrame(self._series.value_counts(sort=sort, parallel=parallel))

    @property
    def str(self) -> SeriesStringNamespace:
        return SeriesStringNamespace(self)

    @property
    def dt(self) -> SeriesDateTimeNamespace:
        return SeriesDateTimeNamespace(self)


class SeriesStringNamespace:
    def __init__(self, series: Series) -> None:
        self._series = series

    def ends_with(self, suffix: str) -> Series:
        return self._series.__class__(self._series._series.str.ends_with(suffix))

    def head(self, n: int = 5) -> Series:
        """
        Take the first n elements of each string.

        Arguments:
            n: Number of elements to take.

        Examples:
            >>> import pandas as pd
            >>> import polars as pl
            >>> import narwhals as nw
            >>> lyrics = ['Atatata', 'taata', 'taatatata', 'zukkyun']
            >>> s_pd = pd.Series(lyrics)
            >>> s_pl = pl.Series(lyrics)

            We define a dataframe-agnostic function:

            >>> def func(s_any):
            ...     s = nw.from_native(s_any, series_only=True)
            ...     s = s.str.head()
            ...     return nw.to_native(s)

            We can then pass either pandas or Polars to `func`:

            >>> func(s_pd)
            0    Atata
            1    taata
            2    taata
            3    zukky
            dtype: object
            >>> func(s_pl)  # doctest: +NORMALIZE_WHITESPACE
            shape: (4,)
            Series: '' [str]
            [
               "Atata"
               "taata"
               "taata"
               "zukky"
            ]
        """
        if self._series._is_polars:
            return self._series.__class__(self._series._series.str.slice(0, n))
        return self._series.__class__(self._series._series.str.head(n))


class SeriesDateTimeNamespace:
    def __init__(self, series: Series) -> None:
        self._series = series

    def year(self) -> Series:
        """
        Get the year in a date series.

        Examples:
            >>> import pandas as pd
            >>> import polars as pl
            >>> from datetime import datetime
            >>> import narwhals as nw
            >>> data = [datetime(2012, 1, 7), datetime(2023, 3, 10)]
            >>> s_pd = pd.Series(data)
            >>> s_pl = pl.Series(data)

            We define a library agnostic function:

            >>> def func(s_any):
            ...     s = nw.from_native(s_any, series_only=True)
            ...     s = s.dt.year()
            ...     return nw.to_native(s)

            We can then pass either pandas or Polars to `func`:

            >>> func(s_pd)
            0    2012
            1    2023
            dtype: int...
            >>> func(s_pl)  # doctest: +NORMALIZE_WHITESPACE
            shape: (2,)
            Series: '' [i32]
            [
               2012
               2023
            ]
        """
        return self._series.__class__(self._series._series.dt.year())

    def month(self) -> Series:
        """
        Gets the month in a date series.

        Examples:
            >>> import pandas as pd
            >>> import polars as pl
            >>> from datetime import datetime
            >>> import narwhals as nw
            >>> data = [datetime(2023, 2, 1), datetime(2023, 8, 3)]
            >>> s_pd = pd.Series(data)
            >>> s_pl = pl.Series(data)

            We define a library agnostic function:

            >>> def func(s_any):
            ...     s = nw.from_native(s_any, series_only=True)
            ...     s = s.dt.month()
            ...     return nw.to_native(s)

            We can then pass either pandas or Polars to `func`:

            >>> func(s_pd)
            0    2
            1    8
            dtype: int...
            >>> func(s_pl)  # doctest: +NORMALIZE_WHITESPACE
            shape: (2,)
            Series: '' [i8]
            [
               2
               8
            ]
        """
        return self._series.__class__(self._series._series.dt.month())

    def day(self) -> Series:
        """
        Extracts the day in a date series.

        Examples:
            >>> import pandas as pd
            >>> import polars as pl
            >>> from datetime import datetime
            >>> import narwhals as nw
            >>> data = [datetime(2022, 1, 1), datetime(2022, 1, 5)]
            >>> s_pd = pd.Series(data)
            >>> s_pl = pl.Series(data)

            We define a library agnostic function:

            >>> def func(s_any):
            ...     s = nw.from_native(s_any, series_only=True)
            ...     s = s.dt.day()
            ...     return nw.to_native(s)

            We can then pass either pandas or Polars to `func`:

            >>> func(s_pd)
            0    1
            1    5
            dtype: int...
            >>> func(s_pl)  # doctest: +NORMALIZE_WHITESPACE
            shape: (2,)
            Series: '' [i8]
            [
               1
               5
            ]
        """
        return self._series.__class__(self._series._series.dt.day())

    def hour(self) -> Series:
        """
         Extracts the hour in a date series.

        Examples:
            >>> import pandas as pd
            >>> import polars as pl
            >>> from datetime import datetime
            >>> import narwhals as nw
            >>> data = [datetime(2022, 1, 1, 5, 3), datetime(2022, 1, 5, 9, 12)]
            >>> s_pd = pd.Series(data)
            >>> s_pl = pl.Series(data)

            We define a library agnostic function:

            >>> def func(s_any):
            ...     s = nw.from_native(s_any, series_only=True)
            ...     s = s.dt.hour()
            ...     return nw.to_native(s)

            We can then pass either pandas or Polars to `func`:

            >>> func(s_pd)
            0    5
            1    9
            dtype: int...
            >>> func(s_pl)  # doctest: +NORMALIZE_WHITESPACE
            shape: (2,)
            Series: '' [i8]
            [
               5
               9
            ]
        """
        return self._series.__class__(self._series._series.dt.hour())

    def minute(self) -> Series:
        """
        Extracts the minute in a date series.

        Examples:
            >>> import pandas as pd
            >>> import polars as pl
            >>> from datetime import datetime
            >>> import narwhals as nw
            >>> data = [datetime(2022, 1, 1, 5, 3), datetime(2022, 1, 5, 9, 12)]
            >>> s_pd = pd.Series(data)
            >>> s_pl = pl.Series(data)

            We define a library agnostic function:

            >>> def func(s_any):
            ...     s = nw.from_native(s_any, series_only=True)
            ...     s = s.dt.minute()
            ...     return nw.to_native(s)

            We can then pass either pandas or Polars to `func`:

            >>> func(s_pd)
            0     3
            1    12
            dtype: int...
            >>> func(s_pl)  # doctest: +NORMALIZE_WHITESPACE
            shape: (2,)
            Series: '' [i8]
            [
               3
               12
            ]
        """
        return self._series.__class__(self._series._series.dt.minute())

    def second(self) -> Series:
        """
        Extracts the second(s) in a date series.

        Examples:
            >>> import pandas as pd
            >>> import polars as pl
            >>> from datetime import datetime
            >>> import narwhals as nw
            >>> data = [datetime(2022, 1, 1, 5, 3, 10), datetime(2022, 1, 5, 9, 12, 4)]
            >>> s_pd = pd.Series(data)
            >>> s_pl = pl.Series(data)

            We define a library agnostic function:

            >>> def func(s_any):
            ...     s = nw.from_native(s_any, series_only=True)
            ...     s = s.dt.second()
            ...     return nw.to_native(s)

            We can then pass either pandas or Polars to `func`:

            >>> func(s_pd)
            0    10
            1     4
            dtype: int...
            >>> func(s_pl)  # doctest: +NORMALIZE_WHITESPACE
            shape: (2,)
            Series: '' [i8]
            [
               10
                4
            ]
        """
        return self._series.__class__(self._series._series.dt.second())

    def ordinal_day(self) -> Series:
        """
        Get ordinal day.

        Examples:
            >>> import pandas as pd
            >>> import polars as pl
            >>> from datetime import datetime
            >>> import narwhals as nw
            >>> data = [datetime(2020, 1, 1), datetime(2020, 8, 3)]
            >>> s_pd = pd.Series(data)
            >>> s_pl = pl.Series(data)

            We define a library agnostic function:

            >>> def func(s_any):
            ...     s = nw.from_native(s_any, series_only=True)
            ...     s = s.dt.ordinal_day()
            ...     return nw.to_native(s)

            We can then pass either pandas or Polars to `func`:

            >>> func(s_pd)
            0      1
            1    216
            dtype: int32
            >>> func(s_pl)  # doctest: +NORMALIZE_WHITESPACE
            shape: (2,)
            Series: '' [i16]
            [
               1
               216
            ]
        """
        return self._series.__class__(self._series._series.dt.ordinal_day())

    def total_minutes(self) -> Series:
        """
        Get total minutes.

        Notes:
            The function outputs the total minutes in the int dtype by default,
            however, pandas may change the dtype to float when there are missing values,
            consider using `fill_null()` in this case.

        Examples:
            >>> import pandas as pd
            >>> import polars as pl
            >>> from datetime import timedelta
            >>> import narwhals as nw
            >>> data = [timedelta(minutes=10), timedelta(minutes=20, seconds=40)]
            >>> s_pd = pd.Series(data)
            >>> s_pl = pl.Series(data)

            We define a library agnostic function:

            >>> def func(s_any):
            ...     s = nw.from_native(s_any, series_only=True)
            ...     s = s.dt.total_minutes()
            ...     return nw.to_native(s)

            We can then pass either pandas or Polars to `func`:

            >>> func(s_pd)
            0    10
            1    20
            dtype: int...
            >>> func(s_pl)  # doctest: +NORMALIZE_WHITESPACE
            shape: (2,)
            Series: '' [i64]
            [
                    10
                    20
            ]
        """
        return self._series.__class__(self._series._series.dt.total_minutes())

    def total_seconds(self) -> Series:
        """
        Get total seconds.

        Notes:
            The function outputs the total seconds in the int dtype by default,
            however, pandas may change the dtype to float when there are missing values,
            consider using `fill_null()` in this case.

        Examples:
            >>> import pandas as pd
            >>> import polars as pl
            >>> from datetime import timedelta
            >>> import narwhals as nw
            >>> data = [timedelta(seconds=10), timedelta(seconds=20, milliseconds=40)]
            >>> s_pd = pd.Series(data)
            >>> s_pl = pl.Series(data)

            We define a library agnostic function:

            >>> def func(s_any):
            ...     s = nw.from_native(s_any, series_only=True)
            ...     s = s.dt.total_seconds()
            ...     return nw.to_native(s)

            We can then pass either pandas or Polars to `func`:

            >>> func(s_pd)
            0    10
            1    20
            dtype: int...
            >>> func(s_pl)  # doctest: +NORMALIZE_WHITESPACE
            shape: (2,)
            Series: '' [i64]
            [
                    10
                    20
            ]
        """
        return self._series.__class__(self._series._series.dt.total_seconds())

    def total_milliseconds(self) -> Series:
        """
        Get total milliseconds.

        Notes:
            The function outputs the total milliseconds in the int dtype by default,
            however, pandas may change the dtype to float when there are missing values,
            consider using `fill_null()` in this case.

        Examples:
            >>> import pandas as pd
            >>> import polars as pl
            >>> from datetime import timedelta
            >>> import narwhals as nw
            >>> data = [timedelta(milliseconds=10),
            ...     timedelta(milliseconds=20, microseconds=40)]
            >>> s_pd = pd.Series(data)
            >>> s_pl = pl.Series(data)

            We define a library agnostic function:

            >>> def func(s_any):
            ...     s = nw.from_native(s_any, series_only=True)
            ...     s = s.dt.total_milliseconds()
            ...     return nw.to_native(s)

            We can then pass either pandas or Polars to `func`:

            >>> func(s_pd)
            0    10
            1    20
            dtype: int...
            >>> func(s_pl)  # doctest: +NORMALIZE_WHITESPACE
            shape: (2,)
            Series: '' [i64]
            [
                    10
                    20
            ]
        """
        return self._series.__class__(self._series._series.dt.total_milliseconds())

    def total_microseconds(self) -> Series:
        """
        Get total microseconds.

        Notes:
            The function outputs the total microseconds in the int dtype by default,
            however, pandas may change the dtype to float when there are missing values,
            consider using `fill_null()` in this case.

        Examples:
            >>> import pandas as pd
            >>> import polars as pl
            >>> from datetime import timedelta
            >>> import narwhals as nw
            >>> data = [timedelta(microseconds=10),
            ...     timedelta(milliseconds=1, microseconds=200)]
            >>> s_pd = pd.Series(data)
            >>> s_pl = pl.Series(data)

            We define a library agnostic function:

            >>> def func(s_any):
            ...     s = nw.from_native(s_any, series_only=True)
            ...     s = s.dt.total_microseconds()
            ...     return nw.to_native(s)

            We can then pass either pandas or Polars to `func`:

            >>> func(s_pd)
            0      10
            1    1200
            dtype: int...
            >>> func(s_pl)  # doctest: +NORMALIZE_WHITESPACE
            shape: (2,)
            Series: '' [i64]
            [
                    10
                    1200
            ]
        """
        return self._series.__class__(self._series._series.dt.total_microseconds())

    def total_nanoseconds(self) -> Series:
        """
        Get total nanoseconds.

        Notes:
            The function outputs the total nanoseconds in the int dtype by default,
            however, pandas may change the dtype to float when there are missing values,
            consider using `fill_null()` in this case.

        Examples:
            >>> import pandas as pd
            >>> import polars as pl
            >>> from datetime import timedelta
            >>> import narwhals as nw
            >>> data = ['2024-01-01 00:00:00.000000001',
            ...     '2024-01-01 00:00:00.000000002']
            >>> s_pd = pd.to_datetime(pd.Series(data))
            >>> s_pl = pl.Series(data).str.to_datetime(time_unit='ns')

            We define a library agnostic function:

            >>> def func(s_any):
            ...     s = nw.from_native(s_any, series_only=True)
            ...     s = s.diff().dt.total_nanoseconds()
            ...     return nw.to_native(s)

            We can then pass either pandas or Polars to `func`:

            >>> func(s_pd)
            0    NaN
            1    1.0
            dtype: float64
            >>> func(s_pl)  # doctest: +NORMALIZE_WHITESPACE
            shape: (2,)
            Series: '' [i64]
            [
                    null
                    1
            ]
        """
        return self._series.__class__(self._series._series.dt.total_nanoseconds())<|MERGE_RESOLUTION|>--- conflicted
+++ resolved
@@ -1122,12 +1122,6 @@
         r"""
         Get a mask of all unique rows in the Series.
 
-<<<<<<< HEAD
-    def millisecond(self) -> Series:
-        return self._series.__class__(self._series._series.dt.millisecond())
-
-    def ordinal_day(self) -> Series:
-=======
         Examples:
             >>> import narwhals as nw
             >>> import pandas as pd
@@ -1160,7 +1154,6 @@
                  true
                 false
             ]
->>>>>>> 8371aa05
         """
         return Series(self._series.is_unique())
 
@@ -1640,6 +1633,9 @@
         """
         return self._series.__class__(self._series._series.dt.second())
 
+    def millisecond(self) -> Series:
+        return self._series.__class__(self._series._series.dt.millisecond())
+
     def ordinal_day(self) -> Series:
         """
         Get ordinal day.
